extern crate bit_set;

use std::any::Any;
use std::ops::{Index, IndexMut};
use self::bit_set::BitSet;

use super::*;
use super::super::utils::*;

<<<<<<< HEAD
/// The `World` struct are used to manage the whole entity-component system, tt keeps
/// tracks of the state of every created `Entity`s. All memthods are supposed to be
/// valid for any context they are available in.
=======
/// The `World` struct contai s all the data, which is entities and
/// their components. All methods are supposed to be valid for any
/// context they are available in.
>>>>>>> afbb61b6
pub struct World {
    entities: HandleSet,
    masks: Vec<BitSet>,
    erasers: Vec<Box<FnMut(&mut Box<Any>, handle::Index) -> ()>>,
    storages: Vec<Option<Box<Any>>>,
}

impl World {
    /// Constructs a new empty `World`.
    pub fn new() -> Self {
        World {
            entities: HandleSet::new(),
            masks: Vec::new(),
            erasers: Vec::new(),
            storages: Vec::new(),
        }
    }

    /// Creates and returns a unused Entity handle.
    #[inline]
    pub fn create(&mut self) -> Entity {
        let ent = self.entities.create();

        if self.masks.len() <= (ent.index() as usize) {
            self.masks.resize(ent.index() as usize + 1, BitSet::new());
        }

        ent
    }

    /// Returns true if this `Handle` was created by `HandleSet`, and
    /// has not been freed yet.
    #[inline]
    pub fn is_alive(&self, ent: Entity) -> bool {
        self.entities.is_alive(ent)
    }

    /// Returns the number of current alive entities in this `World`.
    #[inline]
    pub fn size(&self) -> usize {
        self.entities.size()
    }

    /// Recycles the `Entity` handle, free corresponding components.
    /// and mark its version as dead.
    #[inline]
    pub fn free(&mut self, ent: Entity) -> bool {
        if self.is_alive(ent) {
            for x in self.masks[ent.index() as usize].iter() {
                self.erasers.index_mut(x)(&mut self.storages
                                              .index_mut(x)
                                              .as_mut()
                                              .unwrap(),
                                          ent.index())
            }

            self.masks[ent.index() as usize].clear();
            self.entities.free(ent)
        } else {
            false
        }
    }

    /// Registers a new component type.
    #[inline]
    pub fn register<T>(&mut self)
        where T: Component
    {
        if T::type_index() >= self.storages.len() {
            for _ in self.storages.len()..(T::type_index() + 1) {
                // Keeps downcast type info in closure.
                let eraser = Box::new(|any: &mut Box<Any>, id: handle::Index| {
                    any.downcast_mut::<T::Storage>().unwrap().remove(id);
                });

                self.erasers.push(eraser);
                self.storages.push(None);
            }
        }

        // Returns if we are going to register this component duplicatedly.
        if let Some(_) = self.storages[T::type_index()] {
            return;
        }

        self.storages[T::type_index()] = Some(Box::new(T::Storage::new()));
    }

    /// Add components to entity, returns the reference to component.
    /// If the world did not have component with present `Index`, `None` is returned.
    /// Otherwise the value is updated, and the old value is returned.
    #[inline]
    pub fn assign<T>(&mut self, ent: Entity, value: T) -> Option<T>
        where T: Component
    {
        if self.is_alive(ent) {
            self.masks[ent.index() as usize].insert(T::type_index());
            self._fetch_s_mut::<T>().insert(ent.index(), value)
        } else {
            None
        }
    }

    /// Remove component of entity from the world, returning the component at the `Index`.
    #[inline]
    pub fn remove<T>(&mut self, ent: Entity) -> Option<T>
        where T: Component
    {
        if self.is_alive(ent) {
            self.masks[ent.index() as usize].remove(T::type_index());
            self._fetch_s_mut::<T>().remove(ent.index())
        } else {
            None
        }
    }

    /// Returns true if we have componen in this `Entity`, otherwise false.
    #[inline]
    pub fn has<T>(&self, ent: Entity) -> bool
        where T: Component
    {
        self.entities.is_alive(ent) && self.masks[ent.index() as usize].contains(T::type_index())
    }

    /// Returns a reference to the component corresponding to the `Entity::index`.
    #[inline]
    pub fn fetch<T>(&self, ent: Entity) -> Option<&T>
        where T: Component
    {
        if self.is_alive(ent) {
            self._fetch_s::<T>().get(ent.index())
        } else {
            None
        }
    }

    /// Returns a mutable reference to the component corresponding to the `Entity::index`.
    #[inline]
    pub fn fetch_mut<T>(&mut self, ent: Entity) -> Option<&mut T>
        where T: Component
    {
        if self.is_alive(ent) {
            self._fetch_s_mut::<T>().get_mut(ent.index())
        } else {
            None
        }
    }

    #[inline]
    fn _fetch_s<T>(&self) -> &T::Storage
        where T: Component
    {
        self.storages
            .index(T::type_index())
            .as_ref()
            .expect("Tried to perform an operation on component type that not registered.")
            .downcast_ref::<T::Storage>()
            .unwrap()
    }

    #[inline]
    fn _fetch_s_mut<T>(&mut self) -> &mut T::Storage
        where T: Component
    {
        self.storages
            .index_mut(T::type_index())
            .as_mut()
            .expect("Tried to perform an operation on component type that not registered.")
            .downcast_mut::<T::Storage>()
            .unwrap()
    }
}

#[cfg(test)]
mod test {
    use super::*;

    #[test]
    fn basic() {
        let mut world = World::new();
        assert_eq!(world.size(), 0);

        let e = world.create();
        assert!(world.is_alive(e));
        assert_eq!(world.size(), 1);

        world.free(e);
        assert!(!world.is_alive(e));
        assert_eq!(world.size(), 0);
    }
}<|MERGE_RESOLUTION|>--- conflicted
+++ resolved
@@ -7,15 +7,9 @@
 use super::*;
 use super::super::utils::*;
 
-<<<<<<< HEAD
-/// The `World` struct are used to manage the whole entity-component system, tt keeps
+/// The `World` struct are used to manage the whole entity-component system, It keeps
 /// tracks of the state of every created `Entity`s. All memthods are supposed to be
 /// valid for any context they are available in.
-=======
-/// The `World` struct contai s all the data, which is entities and
-/// their components. All methods are supposed to be valid for any
-/// context they are available in.
->>>>>>> afbb61b6
 pub struct World {
     entities: HandleSet,
     masks: Vec<BitSet>,
